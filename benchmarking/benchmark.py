--- conflicted
+++ resolved
@@ -30,8 +30,8 @@
     ERGFingerprint,
     MACCSKeysFingerprint,
     MAP4Fingerprint,
+    RDKitFingerprint,
     TopologicalTorsionFingerprint,
-    RDKitFingerprint,
 )
 from skfp.fingerprints.base import FingerprintTransformer
 from skfp.helpers.map4_mhfp_helpers import get_map4_fingerprint, get_mhfp
@@ -231,18 +231,11 @@
                     # chose the fingerprint with the lowest energy
                     energies = values[2]
                     fp = fps[np.argmin(energies)].fold(1024)
-<<<<<<< HEAD
 
                     X_seq.append(fp.to_vector())
                 except RuntimeError:
                     X_seq.append(np.full(shape=1024, fill_value=-1))
-=======
-
-                    X_seq.append(fp.to_vector())
-                except RuntimeError:
-                    X_seq.append(np.full(shape=1024, fill_value=-1))
-
->>>>>>> 3aa7582c
+
             X_seq = np.array([fp.toarray().squeeze() for fp in X_seq])
             end = time()
             times[i] = end - start
